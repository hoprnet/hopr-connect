import assert from 'assert'
import { Listener } from './listener'
import { Multiaddr } from 'multiaddr'
import type { MultiaddrConnection, Upgrader } from 'libp2p-interfaces/src/transport/types'
import dgram from 'dgram'
import type { Socket, RemoteInfo } from 'dgram'
import { handleStunRequest } from './stun'
import PeerId from 'peer-id'
import { createConnection } from 'net'
import * as stun from 'webrtc-stun'
import { once, on, EventEmitter } from 'events'

import { networkInterfaces } from 'os'
import { u8aEquals, Defer } from '@hoprnet/hopr-utils'

import type { PublicNodesEmitter, PeerStoreType } from '../types'

/**
 * Decorated Listener class that emits events after
 * updating list of potential relays
 */
class TestingListener extends Listener {
  public emitter: EventEmitter
  constructor(...args: ConstructorParameters<typeof Listener>) {
    super(...args)

    this.emitter = new EventEmitter()
  }

  protected onRemoveRelay(peer: PeerId) {
    super.onRemoveRelay(peer)

    this.emitter.emit(`_nodeOffline`, peer)
  }

  protected async updatePublicNodes(peer: PeerId) {
    await super.updatePublicNodes(peer)

    this.emitter.emit(`_newNodeRegistered`, peer)
  }
}

async function getPeerStoreEntry(addr: string): Promise<PeerStoreType> {
  return {
    id: await PeerId.create({ keyType: 'secp256k1' }),
    multiaddrs: [new Multiaddr(addr)]
  }
}

/**
 * Creates a UDP socket and binds it to the given port.
 * @param port port to which the socket should be bound
 * @returns a bound socket
 */
function bindToUdpSocket(port?: number): Promise<Socket> {
  const socket = dgram.createSocket('udp4')

  return new Promise<Socket>((resolve, reject) => {
    socket.once('error', (err: any) => {
      socket.removeListener('listening', resolve)
      reject(err)
    })
    socket.once('listening', () => {
      socket.removeListener('error', reject)
      resolve(socket)
    })

    try {
      socket.bind(port)
    } catch (err) {
      reject(err)
    }
  })
}

/**
 * Encapsulates the logic that is necessary to lauch a test
 * STUN server instance and track whether it receives requests
 * @param port port to listen to
 * @param state used to track incoming messages
 */
<<<<<<< HEAD
async function startStunServer(
  port: number | undefined,
  state?: { msgReceived?: Defer<void> }
): Promise<Socket> {
=======
async function startStunServer(port: number | undefined, state: { msgReceived: Defer<void> }): Promise<Socket> {
>>>>>>> 87eb4991
  const socket = await bindToUdpSocket(port)

  socket.on('message', (msg: Buffer, rinfo: RemoteInfo) => {
    state?.msgReceived?.resolve()
    handleStunRequest(socket, msg, rinfo)
  })

  return socket
}

async function waitUntilListening(socket: Listener, ma: Multiaddr) {
  const promise = once(socket, 'listening')

  await socket.listen(ma)

  return promise
}

/**
 * Creates a node and attaches message listener to it.
 * @param publicNodes emitter that emit an event on new public nodes
 * @param initialNodes nodes that are initially known
 * @param state check message reception and content of message
 * @param expectedMessage message to check for, or undefined to skip this check
 * @param peerId peerId of the node
 * @returns
 */
async function startNode(
  initialNodes: PeerStoreType[],
  state?: { msgReceived?: Defer<void>; expectedMessageReceived?: Defer<void> },
  expectedMessage?: Uint8Array,
  peerId?: PeerId,
  upgrader?: Upgrader,
  handler?: (conn: any) => any | Promise<any>
) {
  peerId = peerId ?? (await PeerId.create({ keyType: 'secp256k1' }))
  const publicNodesEmitter = new EventEmitter() as PublicNodesEmitter

  const listener = new TestingListener(
    handler,
    upgrader ??
      ({
        upgradeInbound: async (conn: MultiaddrConnection) => {
          if (expectedMessage != undefined) {
            for await (const msg of conn.source) {
              if (u8aEquals(msg.slice(), expectedMessage)) {
                state?.expectedMessageReceived?.resolve()
              }
            }
          }

          state?.msgReceived?.resolve()
          return conn
        },
        upgradeOutbound: async (conn: MultiaddrConnection) => conn
      } as any),
    publicNodesEmitter,
    initialNodes,
    peerId,
    undefined
  )

  process.nextTick(() =>
    waitUntilListening(listener, new Multiaddr(`/ip4/127.0.0.1/tcp/0/p2p/${peerId!.toB58String()}`))
  )

  const initialNodesRegistered: PeerId[] = []

  for await (const initialNode of on(listener.emitter, '_newNodeRegistered')) {
    if (initialNodesRegistered.push(initialNode[0]) == initialNodes.length) {
      break
    }
  }

  assert(
    initialNodes.every((entry: PeerStoreType) => initialNodesRegistered.some((peer: PeerId) => peer.equals(entry.id)))
  )

  return {
    peerId,
    listener,
    publicNodesEmitter
  }
}

async function stopNode(socket: Socket | Listener) {
  const closePromise = once(socket, 'close')

  socket.close()

  return closePromise
}

describe('check listening to sockets', function () {
  it('recreate the socket and perform STUN request', async function () {
    let listener: Listener
    const peerId = await PeerId.create({ keyType: 'secp256k1' })

    const msgReceived = [new Defer<void>(), new Defer<void>()]

    const stunServers = [
      await startStunServer(undefined, { msgReceived: msgReceived[0] }),
      await startStunServer(undefined, { msgReceived: msgReceived[1] })
    ]

    for (let i = 0; i < 2; i++) {
      listener = new Listener(
        undefined,
        undefined as any,
        undefined,
        await Promise.all(stunServers.map((s: Socket) => getPeerStoreEntry(`/ip4/127.0.0.1/tcp/${s.address().port}`))),
        peerId,
        undefined
      )

      await waitUntilListening(listener, new Multiaddr(`/ip4/127.0.0.1/tcp/0/p2p/${peerId.toB58String()}`))
      await stopNode(listener)
    }

    await Promise.all(msgReceived.map((received) => received.promise))

    await Promise.all(stunServers.map(stopNode))
  })

  it('should contact potential relays and expose relay addresses', async function () {
    this.timeout(4e3)

    const relayContacted = new Defer<void>()

    const stunServer = await startStunServer(undefined)

    const stunPeer = await getPeerStoreEntry(`/ip4/127.0.0.1/udp/${stunServer.address().port}`)

    const relay = await startNode([stunPeer], {
      msgReceived: relayContacted
    })

    const node = await startNode([stunPeer], { msgReceived: new Defer<void>() })

    const eventPromise = once(node.listener.emitter, '_newNodeRegistered')

    node.publicNodesEmitter.emit(`addPublicNode`, {
      id: relay.peerId,
      multiaddrs: [new Multiaddr(`/ip4/127.0.0.1/tcp/${relay.listener.getPort()}/p2p/${relay.peerId.toB58String()}`)]
    })

    // Checks that relay and STUN got contacted, otherwise timeout
    await Promise.all([relayContacted.promise, eventPromise])

    const addrs = node.listener.getAddrs().map((ma: Multiaddr) => ma.toString())

    assert(
      addrs.includes(`/p2p/${relay.peerId.toB58String()}/p2p-circuit/p2p/${node.peerId.toB58String()}`),
      `Listener must expose circuit address`
    )

    await Promise.all([stopNode(node.listener), stopNode(relay.listener), stopNode(stunServer)])
  })

  it('check that node is reachable', async function () {
    const stunServer = await startStunServer(undefined)
    const msgReceived = Defer<void>()
    const expectedMessageReceived = Defer<void>()

    const testMessage = new TextEncoder().encode('test')

    const node = await startNode(
      [await getPeerStoreEntry(`/ip4/127.0.0.1/udp/${stunServer.address().port}`)],
      {
        msgReceived,
        expectedMessageReceived
      },
      testMessage
    )

    const socket = createConnection(
      {
        host: '127.0.0.1',
        port: node.listener.getPort()
      },
      () => {
        socket.write(testMessage, () => {
          socket.end()
        })
      }
    )

    await msgReceived.promise

    await Promise.all([stopNode(node.listener), stopNode(stunServer)])
  })

  it('should bind to specific interfaces', async function () {
    const validInterfaces = Object.keys(networkInterfaces()).filter((iface) =>
      networkInterfaces()[iface]?.some((x) => !x.internal)
    )

    if (validInterfaces.length == 0) {
      // Cannot test without any available interfaces
      return
    }

    const stunServer = await startStunServer(undefined)
    const peerId = await PeerId.create({ keyType: 'secp256k1' })

    const listener = new Listener(
      undefined,
      {
        upgradeInbound: async (conn: MultiaddrConnection) => conn
      } as any,
      undefined,
      [await getPeerStoreEntry(`/ip4/127.0.0.1/udp/${stunServer.address().port}`)],
      peerId,
      validInterfaces[0]
    )

    await assert.rejects(async () => {
      await waitUntilListening(listener, new Multiaddr(`/ip4/0.0.0.1/tcp/0/p2p/${peerId.toB58String()}`))
    })

    await Promise.all([stopNode(listener), stopNode(stunServer)])
  })

  it('check that node speaks STUN', async function () {
    const defer = new Defer<void>()
    const stunServer = await startStunServer(undefined)

    const node = await startNode([await getPeerStoreEntry(`/ip4/127.0.0.1/udp/${stunServer.address().port}`)])

    const socket = dgram.createSocket({ type: 'udp4' })
    const tid = stun.generateTransactionId()

    socket.on('message', (msg) => {
      const res = stun.createBlank()

      // if msg is valid STUN message
      if (res.loadBuffer(msg)) {
        // if msg is BINDING_RESPONSE_SUCCESS and valid content
        if (res.isBindingResponseSuccess({ transactionId: tid })) {
          const attr = res.getXorMappedAddressAttribute()
          // if msg includes attr
          if (attr) {
            defer.resolve()
          }
        }
      }

      socket.close()
    })

    const req = stun.createBindingRequest(tid).setFingerprintAttribute()

    const addrs = node.listener.getAddrs()

    const localAddress = addrs.find((ma: Multiaddr) => ma.toString().match(/127.0.0.1/))

    assert(localAddress != null, `Listener must be available on localhost`)

    socket.send(req.toBuffer(), localAddress.toOptions().port, `localhost`)

    await defer.promise

    await stopNode(node.listener)
  })

  it('get the right addresses', async function () {
    const stunServer = await startStunServer(undefined)

    const stunPeer = await getPeerStoreEntry(`/ip4/127.0.0.1/udp/${stunServer.address().port}`)
    const relay = await startNode([stunPeer])

<<<<<<< HEAD
    const node = await startNode([stunPeer])
=======
    const node = await startNode([stunPeer], {
      msgReceived: new Defer()
    })
>>>>>>> 87eb4991

    let eventPromise = once(node.listener.emitter, '_newNodeRegistered')
    node.publicNodesEmitter.emit('addPublicNode', {
      id: relay.peerId,
      multiaddrs: [new Multiaddr(`/ip4/127.0.0.1/tcp/${relay.listener.getPort()}/p2p/${relay.peerId.toB58String()}`)]
    })

    await eventPromise

    eventPromise = once(node.listener.emitter, '_newNodeRegistered')
    node.publicNodesEmitter.emit('addPublicNode', {
      id: relay.peerId,
      multiaddrs: [new Multiaddr(`/ip4/127.0.0.1/tcp/${relay.listener.getPort()}/p2p/${relay.peerId.toB58String()}`)]
    })

    await eventPromise

    const addrsFromListener = node.listener.getAddrs()

    const uniqueAddresses = new Set<string>(addrsFromListener.map((ma: Multiaddr) => ma.toString()))

    assert(
      uniqueAddresses.has(`/p2p/${relay.peerId.toB58String()}/p2p-circuit/p2p/${node.peerId.toB58String()}`),
      `Addresses must include relay address`
    )

    assert(
      uniqueAddresses.has(`/ip4/127.0.0.1/tcp/${node.listener.getPort()}/p2p/${node.peerId.toB58String()}`),
      `Addresses must include relay address`
    )

    assert(addrsFromListener.length == uniqueAddresses.size, `Addresses must not appear twice`)

    await Promise.all([stopNode(relay.listener), stopNode(node.listener), stopNode(stunServer)])
  })

  it('check connection tracking', async function () {
    const stunServer = await startStunServer(undefined)
    const stunPeer = await getPeerStoreEntry(`/ip4/127.0.0.1/udp/${stunServer.address().port}`)
    const msgReceived = new Defer<void>()
    const expectedMessageReceived = new Defer<void>()

    const node = await startNode([stunPeer], {
      msgReceived,
      expectedMessageReceived
    })

    const bothConnectionsOpened = new Defer()
    let connections = 0

    node.listener.on('connection', () => {
      connections++

      if (connections == 2) {
        bothConnectionsOpened.resolve()
      }
    })

    const socketOne = createConnection({
      host: '127.0.0.1',
      port: node.listener.getPort()
    })

    const socketTwo = createConnection({
      host: '127.0.0.1',
      port: node.listener.getPort()
    })

    await bothConnectionsOpened.promise

    assert(node.listener.getConnections() == 2)

    // Add event listener at the end of the event listeners array
    const socketOneClosePromise = once(socketOne, 'close')
    const socketTwoClosePromise = once(socketTwo, 'close')

    socketOne.end()
    socketTwo.end()

    await Promise.all([socketOneClosePromise, socketTwoClosePromise])

    // let I/O actions happen
    await new Promise((resolve) => setImmediate(resolve))

    assert(node.listener.getConnections() == 0, `Connection must have been removed`)

    await Promise.all([stopNode(node.listener), stopNode(stunServer)])
  })

  it('add relay node only once', async function () {
    const stunServer = await startStunServer(undefined)
    const stunPeer = await getPeerStoreEntry(`/ip4/127.0.0.1/udp/${stunServer.address().port}`)

    const relay = await startNode([stunPeer])

    const node = await startNode([stunPeer])

    let eventPromise = once(node.listener.emitter, '_newNodeRegistered')

    node.publicNodesEmitter.emit(`addPublicNode`, {
      id: relay.peerId,
      multiaddrs: [new Multiaddr(`/ip4/127.0.0.1/tcp/${relay.listener.getPort()}/p2p/${relay.peerId.toB58String()}`)]
    })

    await eventPromise

    let addrs = node.listener.getAddrs().map((ma: Multiaddr) => ma.toString())

    assert(
      addrs.includes(`/p2p/${relay.peerId.toB58String()}/p2p-circuit/p2p/${node.peerId.toB58String()}`),
      'Addrs should include new relay node'
    )

    eventPromise = once(node.listener.emitter, '_newNodeRegistered')
    node.publicNodesEmitter.emit(`addPublicNode`, {
      id: relay.peerId,
      multiaddrs: [new Multiaddr(`/ip4/127.0.0.1/tcp/${relay.listener.getPort()}/p2p/${relay.peerId.toB58String()}`)]
    })

    await eventPromise

    let addrsAfterSecondEvent = node.listener.getAddrs().map((ma: Multiaddr) => ma.toString())

    assert(addrs.length == addrsAfterSecondEvent.length)

    assert(
      addrsAfterSecondEvent.includes(`/p2p/${relay.peerId.toB58String()}/p2p-circuit/p2p/${node.peerId.toB58String()}`),
      'Addrs should include new relay node'
    )

    await Promise.all([stopNode(node.listener), stopNode(relay.listener), stopNode(stunServer)])
  })

  it('overwrite existing relays', async function () {
    const stunServer = await startStunServer(undefined)
    const stunPeer = await getPeerStoreEntry(`/ip4/127.0.0.1/udp/${stunServer.address().port}`)

    const relay = await startNode([stunPeer])

    const node = await startNode([stunPeer])

    let eventPromise = once(node.listener.emitter, '_newNodeRegistered')

    node.publicNodesEmitter.emit(`addPublicNode`, {
      id: relay.peerId,
      multiaddrs: [new Multiaddr(`/ip4/127.0.0.1/tcp/${relay.listener.getPort()}/p2p/${relay.peerId.toB58String()}`)]
    })

    await eventPromise

    eventPromise = once(node.listener.emitter, '_newNodeRegistered')

    let addrs = node.listener.getAddrs().map((ma: Multiaddr) => ma.toString())

    assert(addrs.includes(`/p2p/${relay.peerId.toB58String()}/p2p-circuit/p2p/${node.peerId.toB58String()}`))

    node.publicNodesEmitter.emit(`addPublicNode`, {
      id: relay.peerId,
      multiaddrs: [new Multiaddr(`/ip4/127.0.0.1/tcp/${relay.listener.getPort()}/p2p/${relay.peerId.toB58String()}`)]
    })

    await eventPromise

    // Stop first relay and let it attach to different port
    await stopNode(relay.listener)

<<<<<<< HEAD
    const newRelay = await startNode([stunPeer], undefined, undefined, relay.peerId)
=======
    const newRelay = await startNode(
      [stunPeer],
      {
        msgReceived: new Defer()
      },
      undefined,
      relay.peerId
    )
>>>>>>> 87eb4991

    eventPromise = once(node.listener.emitter, '_newNodeRegistered')
    node.publicNodesEmitter.emit(`addPublicNode`, {
      id: relay.peerId,
      multiaddrs: [new Multiaddr(`/ip4/127.0.0.1/tcp/${newRelay.listener.getPort()}/p2p/${relay.peerId.toB58String()}`)]
    })

    await eventPromise

    const addrsAfterThirdEvent = node.listener.getAddrs()

    assert(addrs.length == addrsAfterThirdEvent.length)

    await Promise.all([stopNode(node.listener), stopNode(newRelay.listener), stopNode(stunServer)])
  })

  it('remove offline relay nodes', async function () {
    const stunServer = await startStunServer(undefined)
    const stunPeer = await getPeerStoreEntry(`/ip4/127.0.0.1/udp/${stunServer.address().port}`)

<<<<<<< HEAD
    const relay = await startNode([stunPeer])
=======
    const relay = await startNode([stunPeer], {
      msgReceived: new Defer()
    })
>>>>>>> 87eb4991

    const node = await startNode([stunPeer])

    let eventPromise = once(node.listener.emitter, '_newNodeRegistered')

    node.publicNodesEmitter.emit(`addPublicNode`, {
      id: relay.peerId,
      multiaddrs: [new Multiaddr(`/ip4/127.0.0.1/tcp/${relay.listener.getPort()}/p2p/${relay.peerId.toB58String()}`)]
    })

    await eventPromise

    let addrs = node.listener.getAddrs().map((ma: Multiaddr) => ma.toString())

    assert(addrs.includes(`/p2p/${relay.peerId.toB58String()}/p2p-circuit/p2p/${node.peerId.toB58String()}`))

    eventPromise = once(node.listener.emitter, '_nodeOffline')

    node.publicNodesEmitter.emit(`removePublicNode`, relay.peerId)

    await eventPromise

    let addrsAfterRemoval = node.listener.getAddrs().map((ma: Multiaddr) => ma.toString())

    assert(addrs.length - 1 == addrsAfterRemoval.length, 'Addr should be removed, hence size should be reduced by one.')
    assert(
      !addrsAfterRemoval.includes(`/p2p/${relay.peerId.toB58String()}/p2p-circuit/p2p/${node.peerId.toB58String()}`),
      'Addrs should not contain removed node'
    )

    await Promise.all([stopNode(node.listener), stopNode(relay.listener), stopNode(stunServer)])
  })

  it('remove offline relay nodes - edge cases', async function () {
    const stunServer = await startStunServer(undefined)
    const stunPeer = await getPeerStoreEntry(`/ip4/127.0.0.1/udp/${stunServer.address().port}`)

    const relay = await startNode([stunPeer])

    const node = await startNode([stunPeer])

    let addrs = node.listener.getAddrs().map((ma: Multiaddr) => ma.toString())

    let eventPromise = once(node.listener.emitter, '_nodeOffline')

    node.publicNodesEmitter.emit(`removePublicNode`, relay.peerId)

    await eventPromise

    let addrsAfterRemoval = node.listener.getAddrs().map((ma: Multiaddr) => ma.toString())

    assert(
      addrs.length == addrsAfterRemoval.length,
      'Number of addresses should stay same after removing invalid multiaddr'
    )
    assert(
      !addrsAfterRemoval.includes(`/p2p/${relay.peerId.toB58String()}/p2p-circuit/p2p/${node.peerId.toB58String()}`),
      'Addrs should not include addr of invalid node'
    )
    assert(
      addrs.every((addr: string) => addrsAfterRemoval.some((addrAfterRemoval: string) => addr === addrAfterRemoval)),
      'Addrs should stay same after trying remove invalid multiaddr'
    )

    await Promise.all([stopNode(node.listener), stopNode(relay.listener), stopNode(stunServer)])
  })
})

describe('error cases', function () {
  it('throw error while upgrading the connection', async () => {
    const peer = await PeerId.create({ keyType: 'secp256k1' })
    const stunServer = await startStunServer(undefined)

    const node = await startNode(
      [await getPeerStoreEntry(`/ip4/127.0.0.1/udp/${stunServer.address().port}`)],
      undefined,
      undefined,
      peer,
      {
        upgradeInbound: async (_maConn: MultiaddrConnection) => {
          await new Promise((resolve) => setTimeout(resolve, 100))

          throw Error('foo')
        }
      } as any
    )

    const socket = createConnection(
      {
        host: '127.0.0.1',
        port: node.listener.getPort()
      },
      async () => {
        await new Promise((resolve) => setTimeout(resolve, 200))

        socket.end()
      }
    )

    await new Promise((resolve) => setTimeout(resolve, 300))

    await Promise.all([node.listener, stunServer].map(stopNode))
  })

  it('throw unexpected error', async function () {
    // This unit test case produces an uncaught error in case there
    // is no "global" try / catch on incoming socket connections
    const peer = await PeerId.create({ keyType: 'secp256k1' })
    const stunServer = await startStunServer(undefined)

    const node = await startNode(
      [await getPeerStoreEntry(`/ip4/127.0.0.1/udp/${stunServer.address().port}`)],
      undefined,
      undefined,
      peer,
      {
        upgradeInbound: async (_maConn: MultiaddrConnection) => {
          await new Promise((resolve) => setTimeout(resolve, 100))

          return {}
        }
      } as any,
      // Simulate an unexpected error while processing data
      (conn: any) => conn.nonExisting()
    )

    const socket = createConnection(
      {
        host: '127.0.0.1',
        port: node.listener.getPort()
      },
      async () => {
        await new Promise((resolve) => setTimeout(resolve, 200))

        socket.end()
      }
    )

    await new Promise((resolve) => setTimeout(resolve, 300))

    await Promise.all([node.listener, stunServer].map(stopNode))
  })
})<|MERGE_RESOLUTION|>--- conflicted
+++ resolved
@@ -79,14 +79,10 @@
  * @param port port to listen to
  * @param state used to track incoming messages
  */
-<<<<<<< HEAD
 async function startStunServer(
   port: number | undefined,
   state?: { msgReceived?: Defer<void> }
 ): Promise<Socket> {
-=======
-async function startStunServer(port: number | undefined, state: { msgReceived: Defer<void> }): Promise<Socket> {
->>>>>>> 87eb4991
   const socket = await bindToUdpSocket(port)
 
   socket.on('message', (msg: Buffer, rinfo: RemoteInfo) => {
@@ -248,8 +244,8 @@
 
   it('check that node is reachable', async function () {
     const stunServer = await startStunServer(undefined)
-    const msgReceived = Defer<void>()
-    const expectedMessageReceived = Defer<void>()
+    const msgReceived = new Defer<void>()
+    const expectedMessageReceived = new Defer<void>()
 
     const testMessage = new TextEncoder().encode('test')
 
@@ -358,13 +354,7 @@
     const stunPeer = await getPeerStoreEntry(`/ip4/127.0.0.1/udp/${stunServer.address().port}`)
     const relay = await startNode([stunPeer])
 
-<<<<<<< HEAD
     const node = await startNode([stunPeer])
-=======
-    const node = await startNode([stunPeer], {
-      msgReceived: new Defer()
-    })
->>>>>>> 87eb4991
 
     let eventPromise = once(node.listener.emitter, '_newNodeRegistered')
     node.publicNodesEmitter.emit('addPublicNode', {
@@ -531,18 +521,7 @@
     // Stop first relay and let it attach to different port
     await stopNode(relay.listener)
 
-<<<<<<< HEAD
     const newRelay = await startNode([stunPeer], undefined, undefined, relay.peerId)
-=======
-    const newRelay = await startNode(
-      [stunPeer],
-      {
-        msgReceived: new Defer()
-      },
-      undefined,
-      relay.peerId
-    )
->>>>>>> 87eb4991
 
     eventPromise = once(node.listener.emitter, '_newNodeRegistered')
     node.publicNodesEmitter.emit(`addPublicNode`, {
@@ -563,13 +542,7 @@
     const stunServer = await startStunServer(undefined)
     const stunPeer = await getPeerStoreEntry(`/ip4/127.0.0.1/udp/${stunServer.address().port}`)
 
-<<<<<<< HEAD
     const relay = await startNode([stunPeer])
-=======
-    const relay = await startNode([stunPeer], {
-      msgReceived: new Defer()
-    })
->>>>>>> 87eb4991
 
     const node = await startNode([stunPeer])
 
